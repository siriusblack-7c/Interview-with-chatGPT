--- conflicted
+++ resolved
@@ -96,8 +96,8 @@
                 <div className="max-w-7xl mx-auto px-4 sm:px-6 lg:px-8 py-4">
                     <div className="flex items-center justify-between">
                         <div className="flex items-center gap-3">
-                            <div className="p-2 bg-gradient-to-r from-blue-500 to-purple-600 rounded-xl">
-                                <Sparkles className="h-6 w-6 text-white" />
+                            <div className="w-40 h-10">
+                                <img src="/logo.svg" alt="AI Interview Copilot" className="h-10 w-40" />
                             </div>
                             <div>
                                 <h1 className="text-2xl font-bold text-white">AI Interview Copilot</h1>
@@ -132,28 +132,6 @@
             <div className="max-w-7xl mx-auto px-4 sm:px-6 lg:px-8 py-8">
                 <div className="grid grid-cols-1 lg:grid-cols-2 gap-8">
                     {/* Left Column */}
-                    
-                    <div className="space-y-6">
-                        {/* Conversation History */}
-                        <ConversationHistory
-                            conversations={conversations}
-                            onClearHistory={handleClearHistory}
-                        />
-                        {/* OpenAI Configuration */}
-                        <OpenAIConfig onConfigChange={setOpenaiConfigured} />
-                    </div>
-                    {/* Right Column */}
-
-                    <div className="space-y-6">
-                        {/* Conversation History */}
-                        <ConversationHistory
-                            conversations={conversations}
-                            onClearHistory={handleClearHistory}
-                        />
-                        {/* OpenAI Configuration */}
-                        <OpenAIConfig onConfigChange={setOpenaiConfigured} />
-                    </div>
-                    {/* Right Column */}
                     <div className="space-y-6">
                         {/* Speech Recognition */}
                         <SpeechRecognition
@@ -166,6 +144,30 @@
                             isMicActive={isMicActive}
                             isSharing={isSharing}
                         />
+                        {/* Conversation History */}
+                        <ConversationHistory
+                            conversations={conversations}
+                            onClearHistory={handleClearHistory}
+                        />
+                        {/* Hidden Text-to-Speech for automatic playback */}
+                        <TextToSpeech
+                            ref={textToSpeechRef}
+                            text={currentResponse}
+                            autoPlay={true}
+                            onStateChange={handleSpeechStateChange}
+                        />
+                        {/* Document Manager */}
+                        <DocumentManager
+                            onResumeUpdate={handleResumeUpdate}
+                            onJobDescriptionUpdate={handleJobDescriptionUpdate}
+                            onAdditionalContextUpdate={handleAdditionalContextUpdate}
+                            resumeText={resumeText}
+                            jobDescription={jobDescription}
+                            additionalContext={additionalContext}
+                        />
+                    </div>
+                    {/* Right Column */}
+                    <div className="space-y-6">
                         {/* Response Generator */}
                         <ResponseGenerator
                             question={currentQuestion}
@@ -177,29 +179,9 @@
                             onMuteToggle={handleMuteToggle}
                             isMuted={isMuted}
                         />
-
-                        {/* Hidden Text-to-Speech for automatic playback */}
-                        <TextToSpeech
-                            ref={textToSpeechRef}
-                            text={currentResponse}
-                            autoPlay={true}
-                            onStateChange={handleSpeechStateChange}
-                        />
-
-                        {/* Document Manager */}
-                        <DocumentManager
-                            onResumeUpdate={handleResumeUpdate}
-                            onJobDescriptionUpdate={handleJobDescriptionUpdate}
-                            onAdditionalContextUpdate={handleAdditionalContextUpdate}
-                            resumeText={resumeText}
-                            jobDescription={jobDescription}
-                            additionalContext={additionalContext}
-                        />
+                        {/* OpenAI Configuration */}
+                        <OpenAIConfig onConfigChange={setOpenaiConfigured} />
                     </div>
-<<<<<<< HEAD
-=======
-
->>>>>>> f6bcf939
                 </div>
             </div>
 
